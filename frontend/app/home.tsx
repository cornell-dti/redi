import { router } from 'expo-router';
import { ArrowLeft, Info, LogIn, Plus } from 'lucide-react-native';
import React, { useEffect, useRef, useState } from 'react';
import {
  Alert,
  Animated,
  Dimensions,
  KeyboardAvoidingView,
  Platform,
  ScrollView,
  StatusBar,
  StyleSheet,
  TouchableOpacity,
  View,
} from 'react-native';
import { SafeAreaView } from 'react-native-safe-area-context';
import {
  sendPasswordlessSignInLink,
  validateCornellEmail,
} from './api/authService';
import { AppColors } from './components/AppColors';
import LegalFooterText from './components/onboarding/LegalFooterText';
import AppInput from './components/ui/AppInput';
import AppText from './components/ui/AppText';
import Button from './components/ui/Button';
import LoadingSpinner from './components/ui/LoadingSpinner';
import Sheet from './components/ui/Sheet';

type AuthMode = 'welcome' | 'signin';

const { width: SCREEN_WIDTH } = Dimensions.get('window');

export default function HomePage() {
  const [mode, setMode] = useState<AuthMode>('welcome');
  const [email, setEmail] = useState('');
  const [loading, setLoading] = useState(false);
  const [showInfoSheet, setShowInfoSheet] = useState(false);
  const [direction, setDirection] = useState<'forward' | 'backward'>('forward');

  // Animation refs
  const slideAnim = useRef(new Animated.Value(0)).current;
  const fadeAnim = useRef(new Animated.Value(1)).current;

  // Animate page transitions when mode changes
  useEffect(() => {
    // Reset position based on direction
    slideAnim.setValue(direction === 'forward' ? SCREEN_WIDTH : -SCREEN_WIDTH);
    fadeAnim.setValue(0);

    // Animate in
    Animated.parallel([
      Animated.spring(slideAnim, {
        toValue: 0,
        useNativeDriver: true,
        tension: 65,
        friction: 10,
      }),
      Animated.timing(fadeAnim, {
        toValue: 1,
        duration: 250,
        useNativeDriver: true,
      }),
    ]).start();
  }, [mode]);

  const handleSendLink = async () => {
    if (!email) {
      Alert.alert('Missing Information', 'Please enter your email address');
      return;
    }

    if (!validateCornellEmail(email)) {
      Alert.alert(
        'Invalid Email',
        'Please use your Cornell email address (@cornell.edu)'
      );
      return;
    }

    setLoading(true);
    try {
      await sendPasswordlessSignInLink(email);
      Alert.alert(
        'Check Your Email',
        'We sent you a sign-in link. Click the link in your email to continue.',
        [{ text: 'OK' }]
      );
      // Keep the email in case user needs to resend
    } catch (error) {
      Alert.alert(
        'Failed to Send Link',
        error instanceof Error ? error.message : 'Unknown error occurred'
      );
    } finally {
      setLoading(false);
    }
  };

  const handleBack = () => {
    setDirection('backward');
    setMode('welcome');
    setEmail('');
  };

<<<<<<< HEAD
=======
  const handleModeChange = (newMode: AuthMode) => {
    setDirection('forward');
    setMode(newMode);
  };

>>>>>>> 1e036a21
  const renderWelcomeScreen = () => (
    <Animated.View
      style={[
        styles.animatedContainer,
        {
          opacity: fadeAnim,
          transform: [{ translateX: slideAnim }],
        },
      ]}
    >
      <View style={styles.centerContent}>
        <AppText variant="title" style={styles.logo}>
          redi
        </AppText>
        <AppText variant="subtitle" style={styles.subtitle}>
          cornell&apos;s first dating app
        </AppText>
      </View>

      <View style={styles.buttonContainer}>
        <Button
<<<<<<< HEAD
          title="Get Started"
          onPress={() => setMode('signin')}
=======
          title="Create account"
          onPress={() => handleModeChange('signup')}
>>>>>>> 1e036a21
          variant="primary"
          fullWidth
          iconLeft={Plus}
        />
<<<<<<< HEAD
=======
        <Button
          title="Log in"
          onPress={() => handleModeChange('login')}
          variant="secondary"
          fullWidth
          iconLeft={LogIn}
        />
>>>>>>> 1e036a21
      </View>
    </Animated.View>
  );

  const renderAuthForm = () => (
    <Animated.View
      style={[
        styles.animatedContainer,
        {
          opacity: fadeAnim,
          transform: [{ translateX: slideAnim }],
        },
      ]}
    >
      <ScrollView
        style={styles.formScrollView}
        showsVerticalScrollIndicator={false}
      >
        <View style={styles.formContainer}>
          <AppText variant="title" style={styles.formTitle}>
<<<<<<< HEAD
            Sign In
          </AppText>
          <AppText variant="body" style={styles.formSubtitle}>
            Enter your Cornell email and we&apos;ll send you a sign-in link
=======
            {mode === 'signup' ? 'Create account' : 'Welcome back!'}
          </AppText>
          <AppText variant="subtitle" style={styles.formSubtitle}>
            {mode === 'signup'
              ? 'Enter your Cornell email to get started'
              : 'Log in to continue'}
>>>>>>> 1e036a21
          </AppText>

          <View style={styles.inputContainer}>
            <AppInput
              label="Cornell email"
              placeholder="netid@cornell.edu"
              value={email}
              onChangeText={setEmail}
              autoCapitalize="none"
              keyboardType="email-address"
              editable={!loading}
              required
            />
<<<<<<< HEAD
          </View>

          {loading ? (
            <ActivityIndicator
              size="large"
              color={AppColors.accentDefault}
              style={styles.loader}
            />
          ) : (
            <View style={styles.buttonContainer}>
              <Button
                title="Send Sign-In Link"
                onPress={handleSendLink}
                variant="primary"
                fullWidth
              />
              <Button
                title="Back"
                onPress={handleBack}
                variant="secondary"
                fullWidth
              />
            </View>
          )}
=======

            <TouchableOpacity
              onPress={() => setShowInfoSheet(true)}
              style={styles.infoIcon}
            >
              <Info size={16} color={AppColors.foregroundDimmer} />
            </TouchableOpacity>

            <AppInput
              label="Password"
              placeholder="Enter your password"
              value={password}
              onChangeText={setPassword}
              secureTextEntry
              editable={!loading}
              required
            />
          </View>
>>>>>>> 1e036a21
        </View>
      </ScrollView>

      {loading ? (
        <LoadingSpinner style={styles.loader} />
      ) : (
        <View style={styles.buttonContainer}>
          <Button
            title={mode === 'signup' ? 'Create account' : 'Log in'}
            onPress={mode === 'signup' ? handleCreateAccount : handleLogin}
            variant="primary"
            fullWidth
            iconLeft={mode === 'signup' ? Plus : LogIn}
          />
          <Button
            title="Back"
            onPress={handleBack}
            variant="secondary"
            fullWidth
            iconLeft={ArrowLeft}
          />
        </View>
      )}
    </Animated.View>
  );

  return (
    <SafeAreaView style={styles.container}>
      <StatusBar barStyle="dark-content" />

      <KeyboardAvoidingView
        behavior={Platform.OS === 'ios' ? 'padding' : 'height'}
        style={styles.keyboardAvoid}
      >
        <View style={styles.content}>
          {mode === 'welcome' ? renderWelcomeScreen() : renderAuthForm()}
        </View>
      </KeyboardAvoidingView>

      <LegalFooterText text="By signing up, you agree to our {terms}. Learn how we process your data in our {privacy}." />

      <Sheet
        visible={showInfoSheet}
        onDismiss={() => setShowInfoSheet(false)}
        title="Why Cornell Email?"
        height="auto"
      >
        <AppText variant="body" style={styles.sheetText}>
          We require a Cornell email address to ensure that redi is exclusively
          for the Cornell community. This helps create a safe and trusted
          environment where you can connect with fellow Cornellians.
        </AppText>
        <AppText variant="body" style={styles.sheetText}>
          Your email is kept private and is only used for account verification
          and authentication purposes.
        </AppText>
      </Sheet>
    </SafeAreaView>
  );
}

const styles = StyleSheet.create({
  container: {
    flex: 1,
    backgroundColor: AppColors.backgroundDefault,
  },
  keyboardAvoid: {
    flex: 1,
  },
  content: {
    flex: 1,
    paddingHorizontal: 20,
    justifyContent: 'space-between',
    paddingVertical: 40,
  },
  animatedContainer: {
    flex: 1,
    justifyContent: 'space-between',
  },
  centerContent: {
    flex: 1,
    justifyContent: 'center',
    alignItems: 'center',
  },
  logo: {
    fontSize: 48,
    fontWeight: '700',
    marginBottom: 8,
    paddingTop: 24,
  },
  subtitle: {
    color: AppColors.foregroundDimmer,
  },
  buttonContainer: {
    gap: 12,
  },
  loadingContainer: {
    flex: 1,
    justifyContent: 'center',
    alignItems: 'center',
    backgroundColor: AppColors.backgroundDefault,
  },
  formScrollView: {
    flex: 1,
  },
  formContainer: {
    flex: 1,
    justifyContent: 'center',
    paddingTop: 40,
  },
  formTitle: {
    fontSize: 32,
    fontWeight: '700',
    marginBottom: 8,
  },
  formSubtitle: {
    color: AppColors.foregroundDimmer,
    marginBottom: 32,
  },
  inputContainer: {
    gap: 16,
    marginBottom: 24,
    position: 'relative',
  },
  infoIcon: { position: 'absolute', top: 0, right: 8 },
  loader: {
    marginVertical: 20,
  },
  sheetText: {
    marginBottom: 16,
    lineHeight: 22,
  },
});<|MERGE_RESOLUTION|>--- conflicted
+++ resolved
@@ -16,6 +16,8 @@
 import { SafeAreaView } from 'react-native-safe-area-context';
 import {
   sendPasswordlessSignInLink,
+  signInUser,
+  signUpUser,
   validateCornellEmail,
 } from './api/authService';
 import { AppColors } from './components/AppColors';
@@ -26,13 +28,14 @@
 import LoadingSpinner from './components/ui/LoadingSpinner';
 import Sheet from './components/ui/Sheet';
 
-type AuthMode = 'welcome' | 'signin';
+type AuthMode = 'welcome' | 'signup' | 'login' | 'passwordless';
 
 const { width: SCREEN_WIDTH } = Dimensions.get('window');
 
 export default function HomePage() {
   const [mode, setMode] = useState<AuthMode>('welcome');
   const [email, setEmail] = useState('');
+  const [password, setPassword] = useState('');
   const [loading, setLoading] = useState(false);
   const [showInfoSheet, setShowInfoSheet] = useState(false);
   const [direction, setDirection] = useState<'forward' | 'backward'>('forward');
@@ -96,20 +99,74 @@
     }
   };
 
+  const handleCreateAccount = async () => {
+    if (!email || !password) {
+      Alert.alert('Missing Information', 'Please enter both email and password');
+      return;
+    }
+
+    if (!validateCornellEmail(email)) {
+      Alert.alert(
+        'Invalid Email',
+        'Please use your Cornell email address (@cornell.edu)'
+      );
+      return;
+    }
+
+    setLoading(true);
+    try {
+      await signUpUser(email, password);
+      // Navigation handled by auth state listener
+    } catch (error) {
+      Alert.alert(
+        'Sign Up Failed',
+        error instanceof Error ? error.message : 'Unknown error occurred'
+      );
+    } finally {
+      setLoading(false);
+    }
+  };
+
+  const handleLogin = async () => {
+    if (!email || !password) {
+      Alert.alert('Missing Information', 'Please enter both email and password');
+      return;
+    }
+
+    if (!validateCornellEmail(email)) {
+      Alert.alert(
+        'Invalid Email',
+        'Please use your Cornell email address (@cornell.edu)'
+      );
+      return;
+    }
+
+    setLoading(true);
+    try {
+      await signInUser(email, password);
+      // Navigation handled by auth state listener
+    } catch (error) {
+      Alert.alert(
+        'Log In Failed',
+        error instanceof Error ? error.message : 'Unknown error occurred'
+      );
+    } finally {
+      setLoading(false);
+    }
+  };
+
   const handleBack = () => {
     setDirection('backward');
     setMode('welcome');
     setEmail('');
+    setPassword('');
   };
 
-<<<<<<< HEAD
-=======
   const handleModeChange = (newMode: AuthMode) => {
     setDirection('forward');
     setMode(newMode);
   };
 
->>>>>>> 1e036a21
   const renderWelcomeScreen = () => (
     <Animated.View
       style={[
@@ -131,19 +188,12 @@
 
       <View style={styles.buttonContainer}>
         <Button
-<<<<<<< HEAD
-          title="Get Started"
-          onPress={() => setMode('signin')}
-=======
           title="Create account"
           onPress={() => handleModeChange('signup')}
->>>>>>> 1e036a21
           variant="primary"
           fullWidth
           iconLeft={Plus}
         />
-<<<<<<< HEAD
-=======
         <Button
           title="Log in"
           onPress={() => handleModeChange('login')}
@@ -151,7 +201,12 @@
           fullWidth
           iconLeft={LogIn}
         />
->>>>>>> 1e036a21
+        <Button
+          title="Sign in with email link"
+          onPress={() => handleModeChange('passwordless')}
+          variant="secondary"
+          fullWidth
+        />
       </View>
     </Animated.View>
   );
@@ -172,19 +227,18 @@
       >
         <View style={styles.formContainer}>
           <AppText variant="title" style={styles.formTitle}>
-<<<<<<< HEAD
-            Sign In
+            {mode === 'signup'
+              ? 'Create account'
+              : mode === 'login'
+                ? 'Welcome back!'
+                : 'Sign In'}
           </AppText>
           <AppText variant="body" style={styles.formSubtitle}>
-            Enter your Cornell email and we&apos;ll send you a sign-in link
-=======
-            {mode === 'signup' ? 'Create account' : 'Welcome back!'}
-          </AppText>
-          <AppText variant="subtitle" style={styles.formSubtitle}>
             {mode === 'signup'
               ? 'Enter your Cornell email to get started'
-              : 'Log in to continue'}
->>>>>>> 1e036a21
+              : mode === 'login'
+                ? 'Log in to continue'
+                : "Enter your Cornell email and we'll send you a sign-in link"}
           </AppText>
 
           <View style={styles.inputContainer}>
@@ -198,32 +252,6 @@
               editable={!loading}
               required
             />
-<<<<<<< HEAD
-          </View>
-
-          {loading ? (
-            <ActivityIndicator
-              size="large"
-              color={AppColors.accentDefault}
-              style={styles.loader}
-            />
-          ) : (
-            <View style={styles.buttonContainer}>
-              <Button
-                title="Send Sign-In Link"
-                onPress={handleSendLink}
-                variant="primary"
-                fullWidth
-              />
-              <Button
-                title="Back"
-                onPress={handleBack}
-                variant="secondary"
-                fullWidth
-              />
-            </View>
-          )}
-=======
 
             <TouchableOpacity
               onPress={() => setShowInfoSheet(true)}
@@ -232,17 +260,18 @@
               <Info size={16} color={AppColors.foregroundDimmer} />
             </TouchableOpacity>
 
-            <AppInput
-              label="Password"
-              placeholder="Enter your password"
-              value={password}
-              onChangeText={setPassword}
-              secureTextEntry
-              editable={!loading}
-              required
-            />
+            {(mode === 'signup' || mode === 'login') && (
+              <AppInput
+                label="Password"
+                placeholder="Enter your password"
+                value={password}
+                onChangeText={setPassword}
+                secureTextEntry
+                editable={!loading}
+                required
+              />
+            )}
           </View>
->>>>>>> 1e036a21
         </View>
       </ScrollView>
 
@@ -251,11 +280,23 @@
       ) : (
         <View style={styles.buttonContainer}>
           <Button
-            title={mode === 'signup' ? 'Create account' : 'Log in'}
-            onPress={mode === 'signup' ? handleCreateAccount : handleLogin}
+            title={
+              mode === 'signup'
+                ? 'Create account'
+                : mode === 'login'
+                  ? 'Log in'
+                  : 'Send Sign-In Link'
+            }
+            onPress={
+              mode === 'signup'
+                ? handleCreateAccount
+                : mode === 'login'
+                  ? handleLogin
+                  : handleSendLink
+            }
             variant="primary"
             fullWidth
-            iconLeft={mode === 'signup' ? Plus : LogIn}
+            iconLeft={mode === 'signup' ? Plus : mode === 'login' ? LogIn : undefined}
           />
           <Button
             title="Back"
