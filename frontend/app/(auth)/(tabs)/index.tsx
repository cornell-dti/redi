--- conflicted
+++ resolved
@@ -1,13 +1,10 @@
 import AppInput from '@/app/components/ui/AppInput';
 import AppText from '@/app/components/ui/AppText';
 import Button from '@/app/components/ui/Button';
-<<<<<<< HEAD
 import IconWrapper from '@/app/components/ui/IconWrapper';
 import ListItem from '@/app/components/ui/ListItem';
 import ListItemWrapper from '@/app/components/ui/ListItemWrapper';
-=======
 import IconButton from '@/app/components/ui/IconButton';
->>>>>>> 3bd39a6c
 import Sheet from '@/app/components/ui/Sheet';
 import {
   AirVent,
@@ -273,7 +270,6 @@
               error="This is an error message"
             />
 
-<<<<<<< HEAD
             <View style={{ marginTop: 20 }}>
               <AppText variant="subtitle">ListItem Examples</AppText>
 
@@ -305,7 +301,6 @@
                   right={<Check color={AppColors.backgroundDefault} />}
                 />
               </ListItemWrapper>
-=======
             <AppText variant="subtitle">Tags</AppText>
             <View style={{ flexDirection: 'row', gap: 8, flexWrap: 'wrap' }}>
               <Tag label="Student" />
@@ -334,7 +329,6 @@
                 dismissible
                 onDismiss={() => {}}
               />
->>>>>>> 3bd39a6c
             </View>
           </View>
         </View>
