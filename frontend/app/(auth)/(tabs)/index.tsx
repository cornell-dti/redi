--- conflicted
+++ resolved
@@ -1,11 +1,11 @@
 // Main Matches/Home Screen
 import { getProfileByNetid } from '@/app/api/profileApi';
 import {
-  getActivePrompt,
-  getMatchHistory,
-  getPromptAnswer,
-  getPromptMatches,
-  submitPromptAnswer,
+    getActivePrompt,
+    getMatchHistory,
+    getPromptAnswer,
+    getPromptMatches,
+    submitPromptAnswer,
 } from '@/app/api/promptsApi';
 import { AppColors } from '@/app/components/AppColors';
 import AppInput from '@/app/components/ui/AppInput';
@@ -16,193 +16,28 @@
 import Sheet from '@/app/components/ui/Sheet';
 import WeeklyMatchCard from '@/app/components/ui/WeeklyMatchCard';
 import {
-  getNextFridayMidnight,
-  isCountdownPeriod,
+    getNextFridayMidnight,
+    isCountdownPeriod,
 } from '@/app/utils/dateUtils';
 import { calculateAge } from '@/app/utils/profileUtils';
 import {
-  ProfileResponse,
-  WeeklyMatchResponse,
-  WeeklyPromptAnswerResponse,
-  WeeklyPromptResponse,
+    ProfileResponse,
+    WeeklyMatchResponse,
+    WeeklyPromptAnswerResponse,
+    WeeklyPromptResponse,
 } from '@/types';
-import { Eye, Send } from 'lucide-react-native';
+import { Eye, Search, Send } from 'lucide-react-native';
 import React, { useEffect, useState } from 'react';
 import {
-  ActivityIndicator,
-  Dimensions,
-  ScrollView,
-  StatusBar,
-  StyleSheet,
-  TouchableOpacity,
-  View,
+    ActivityIndicator,
+    Dimensions,
+    ScrollView,
+    StatusBar,
+    StyleSheet,
+    TouchableOpacity,
+    View,
 } from 'react-native';
 import { SafeAreaView } from 'react-native-safe-area-context';
-<<<<<<< HEAD
-=======
-import { AppColors } from '../../components/AppColors';
-import { useThemeAware } from '../../contexts/ThemeContext';
-import Header from '../../components/ui/Header';
-import MatchCard from '../../components/ui/MatchCard';
-import Tag from '../../components/ui/Tag';
-
-// Mock data for matches
-const mockMatches = [
-  {
-    id: '1',
-    name: 'Abrar',
-    age: 210,
-    school: 'College of Arts and Sciences',
-    image:
-      'https://media.licdn.com/dms/image/v2/D5603AQFxIrsKx3XV3g/profile-displayphoto-shrink_200_200/B56ZdXeERIHUAg-/0/1749519189434?e=2147483647&v=beta&t=MscfLHknj7AGAwDGZoRcVzT03zerW4P1jUR2mZ3QMKU',
-    bio: "Love drinking matcha around Ithaca and sewing in my Grandma's sewing circle!",
-  },
-  {
-    id: '2',
-    name: 'Cleemmie',
-    age: 21,
-    school: 'Engineering',
-    image:
-      'https://media.licdn.com/dms/image/v2/D4E03AQHIyGmXArUgLQ/profile-displayphoto-shrink_200_200/B4EZSMgrNeGwAY-/0/1737524163741?e=2147483647&v=beta&t=nb1U9gqxgOz9Jzf0bAnUY5wk5R9v_nn9AsgdhYbbpbk',
-    bio: 'CS major who loves board games and bubble tea',
-  },
-  {
-    id: '3',
-    name: 'Arshie Barshie',
-    age: 93,
-    school: 'Dyson',
-    image:
-      'https://media.licdn.com/dms/image/v2/D4E03AQEppsomLWUZgA/profile-displayphoto-scale_200_200/B4EZkMKRSMIUAA-/0/1756845653823?e=2147483647&v=beta&t=oANMmUogYztIXt7p1pB11qv-Qwh0IHYmFMZIdl9CFZE',
-    bio: 'Business student with a passion for sustainable fashion',
-  },
-];
-
-export default function MatchesScreen() {
-  useThemeAware(); // Force re-render when theme changes
-  const [sheetVisible1, setSheetVisible1] = useState(false);
-  const [sheetVisible2, setSheetVisible2] = useState(false);
-
-  return (
-    <SafeAreaView style={styles.container}>
-      <StatusBar barStyle="dark-content" />
-
-      <Header
-        title="Discover"
-        right={
-          <TouchableOpacity>
-            <SlidersHorizontal size={24} color={AppColors.foregroundDimmer} />
-          </TouchableOpacity>
-        }
-      />
-
-      <ScrollView
-        style={styles.scrollView}
-        showsVerticalScrollIndicator={false}
-      >
-        <View style={styles.content}>
-          <AppText variant="subtitle">New Matches</AppText>
-          {mockMatches.map((match) => (
-            <MatchCard
-              key={match.id}
-              name={match.name}
-              age={match.age}
-              school={match.school}
-              bio={match.bio}
-              image={match.image}
-            />
-          ))}
-        </View>
-
-        <Button
-          title="Load More Profiles"
-          onPress={() => {}}
-          iconLeft={RefreshCw}
-          fullWidth
-        />
-
-        <View
-          style={{
-            display: 'flex',
-            gap: 12,
-            padding: 24,
-            paddingBottom: 128,
-            backgroundColor: 'white',
-          }}
-        >
-          <Button title="Button" noRound onPress={() => {}} />
-
-          <Button
-            title="Button"
-            noRound
-            variant="negative"
-            onPress={() => {}}
-          />
-
-          <Button title="Button" onPress={() => {}} />
-
-          <Button title="Button" onPress={() => {}} variant="secondary" />
-
-          <Button title="Button" onPress={() => {}} variant="negative" />
-          <Button title="Button" onPress={() => {}} iconLeft={Clapperboard} />
-
-          <Button
-            title="Button"
-            onPress={() => {}}
-            iconLeft={Plus}
-            variant="secondary"
-          />
-
-          <Button
-            title="Button"
-            onPress={() => {}}
-            iconLeft={AirVent}
-            variant="negative"
-          />
-
-          <Button title="Button" onPress={() => {}} iconRight={Plus} />
-
-          <Button
-            title="Button"
-            onPress={() => {}}
-            iconRight={ArrowDownAZ}
-            variant="secondary"
-          />
-
-          <Button
-            title="Button"
-            onPress={() => {}}
-            iconRight={Plus}
-            variant="negative"
-          />
-          <AppText variant="subtitle">Icon Buttons</AppText>
-
-          <View
-            style={{
-              display: 'flex',
-              flexDirection: 'column',
-              alignItems: 'center',
-              gap: 12,
-            }}
-          >
-            <IconButton onPress={() => {}} icon={Plus} />
-
-            <IconButton
-              onPress={() => {}}
-              icon={RefreshCw}
-              variant="secondary"
-            />
-
-            <IconButton onPress={() => {}} icon={AirVent} variant="negative" />
-
-            <IconButton onPress={() => {}} icon={Plus} noRound />
-
-            <IconButton
-              onPress={() => {}}
-              icon={RefreshCw}
-              variant="secondary"
-              noRound
-            />
->>>>>>> 3b1a5493
 
 const { width } = Dimensions.get('window');
 
@@ -656,15 +491,12 @@
           </View>
         )}
       </Sheet>
-<<<<<<< HEAD
-=======
 
       <TouchableOpacity
         style={[styles.fab, { backgroundColor: AppColors.accentDefault }]}
       >
         <Search size={28} color={AppColors.backgroundDefault} />
       </TouchableOpacity>
->>>>>>> 3b1a5493
     </SafeAreaView>
   );
 }
@@ -704,7 +536,6 @@
     gap: 12,
     marginBottom: 24,
   },
-<<<<<<< HEAD
   promptLabel: {
     marginLeft: 4,
   },
@@ -770,7 +601,9 @@
     height: 80,
     borderRadius: 40,
     backgroundColor: AppColors.backgroundDimmer,
-=======
+    justifyContent: 'center',
+    alignItems: 'center',
+  },
   fab: {
     position: 'absolute',
     bottom: 90,
@@ -778,7 +611,6 @@
     width: 56,
     height: 56,
     borderRadius: 28,
->>>>>>> 3b1a5493
     justifyContent: 'center',
     alignItems: 'center',
   },
