--- conflicted
+++ resolved
@@ -247,12 +247,7 @@
               setShowPromptSheet(true);
             }}
             variant="secondary"
-<<<<<<< HEAD
             iconLeft={Pencil}
-=======
-            iconLeft={Eye}
-            noRound
->>>>>>> 42a233f7
           />
         </ListItemWrapper>
       )}
