--- conflicted
+++ resolved
@@ -1,11 +1,9 @@
 import AppInput from '@/app/components/ui/AppInput';
 import AppText from '@/app/components/ui/AppText';
 import Button from '@/app/components/ui/Button';
-<<<<<<< HEAD
 import Sheet from '@/app/components/ui/Sheet';
 import { Search, SlidersHorizontal } from 'lucide-react-native';
 import React, { useState } from 'react';
-=======
 import {
   AirVent,
   ArrowDownAZ,
@@ -15,8 +13,6 @@
   Search,
   SlidersHorizontal,
 } from 'lucide-react-native';
-import React from 'react';
->>>>>>> 8ec58a6e
 import {
   ScrollView,
   StatusBar,
@@ -150,12 +146,11 @@
             <AppText variant="body">Body Text</AppText>
             <AppText variant="bodySmall">Body Small Text</AppText>
 
-<<<<<<< HEAD
             <Button
               title="Open Sheet"
               onPress={() => setSheetVisible(true)}
               variant="secondary"
-=======
+              />
             <AppInput onChangeText={() => {}} placeholder="Placeholder" />
             <AppInput
               onChangeText={() => {}}
@@ -187,7 +182,6 @@
               placeholder="Placeholder"
               required
               error="This is an error message"
->>>>>>> 8ec58a6e
             />
           </View>
         </View>
