--- conflicted
+++ resolved
@@ -180,49 +180,29 @@
             <ListItem
               onPress={() => router.push('/preferences' as any)}
               title="Dating preferences"
-<<<<<<< HEAD
-              left={<Heart />}
-              right={<ChevronRight size={20} />}
-=======
+              right={<ChevronRight size={20} />}
               left={<Heart size={20} />}
-              right={<ChevronRight />}
->>>>>>> 432d050e
             />
 
             <ListItem
               onPress={() => router.push('/appearance' as any)}
               title="Appearance"
-<<<<<<< HEAD
-              left={<Palette />}
-              right={<ChevronRight size={20} />}
-=======
+              right={<ChevronRight size={20} />}
               left={<Palette size={20} />}
-              right={<ChevronRight />}
->>>>>>> 432d050e
             />
 
             <ListItem
               onPress={() => router.push('/account-settings' as any)}
               title="Account settings"
-<<<<<<< HEAD
-              left={<SettingsIcon />}
-              right={<ChevronRight size={20} />}
-=======
+              right={<ChevronRight size={20} />}
               left={<SettingsIcon size={20} />}
-              right={<ChevronRight />}
->>>>>>> 432d050e
             />
 
             <ListItem
               onPress={() => router.push('/safety' as any)}
               title="Safety"
-<<<<<<< HEAD
-              left={<Lock />}
-              right={<ChevronRight size={20} />}
-=======
+              right={<ChevronRight size={20} />}
               left={<Lock size={20} />}
-              right={<ChevronRight />}
->>>>>>> 432d050e
             />
           </ListItemWrapper>
 
@@ -230,49 +210,29 @@
             <ListItem
               onPress={() => router.push('/terms-and-conditions' as any)}
               title="Terms & Conditions"
-<<<<<<< HEAD
-              left={<ClipboardList />}
-              right={<ChevronRight size={20} />}
-=======
+              right={<ChevronRight size={20} />}
               left={<ClipboardList size={20} />}
-              right={<ChevronRight />}
->>>>>>> 432d050e
             />
 
             <ListItem
               onPress={() => router.push('/privacy-policy' as any)}
               title="Privacy Policy"
-<<<<<<< HEAD
-              left={<ShieldCheck />}
-              right={<ChevronRight size={20} />}
-=======
+              right={<ChevronRight size={20} />}
               left={<ShieldCheck size={20} />}
-              right={<ChevronRight />}
->>>>>>> 432d050e
             />
 
             <ListItem
               onPress={() => {}}
               title="Leave a rating"
-<<<<<<< HEAD
-              left={<StarIcon />}
               right={<ExternalLink size={20} />}
-=======
               left={<StarIcon size={20} />}
-              right={<ExternalLink />}
->>>>>>> 432d050e
             />
 
             <ListItem
               onPress={() => router.push('/contact' as any)}
               title="Contact the team"
-<<<<<<< HEAD
-              left={<MailIcon />}
-              right={<ChevronRight size={20} />}
-=======
+              right={<ChevronRight size={20} />}
               left={<MailIcon size={20} />}
-              right={<ChevronRight />}
->>>>>>> 432d050e
             />
           </ListItemWrapper>
 
@@ -280,15 +240,10 @@
             <ListItem
               onPress={() => setShowSignOutSheet(true)}
               title="Sign Out"
-<<<<<<< HEAD
-              left={<LogOut color={AppColors.negativeDefault} />}
               right={
                 <ChevronRight color={AppColors.negativeDefault} size={20} />
               }
-=======
               left={<LogOut color={AppColors.negativeDefault} size={20} />}
-              right={<ChevronRight color={AppColors.negativeDefault} />}
->>>>>>> 432d050e
               destructive
             />
           </ListItemWrapper>
