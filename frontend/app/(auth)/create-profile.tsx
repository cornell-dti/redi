--- conflicted
+++ resolved
@@ -8,7 +8,6 @@
   PromptData,
   SEXUAL_ORIENTATION_OPTIONS,
 } from '@/types';
-import { ALL_MAJORS } from '../../constants/cornell';
 import { router } from 'expo-router';
 import { Check, ChevronDown, Plus } from 'lucide-react-native';
 import React, { useState } from 'react';
@@ -21,6 +20,7 @@
   View,
 } from 'react-native';
 import { SafeAreaView } from 'react-native-safe-area-context';
+import { ALL_MAJORS } from '../../constants/cornell';
 import { getCurrentUser } from '../api/authService';
 import { createProfile } from '../api/profileApi';
 import { AppColors } from '../components/AppColors';
@@ -34,12 +34,9 @@
 import Button from '../components/ui/Button';
 import ListItem from '../components/ui/ListItem';
 import ListItemWrapper from '../components/ui/ListItemWrapper';
+import SearchableDropdown from '../components/ui/SearchableDropdown';
 import Sheet from '../components/ui/Sheet';
-<<<<<<< HEAD
-import SearchableDropdown from '../components/ui/SearchableDropdown';
-=======
 import Tag from '../components/ui/Tag';
->>>>>>> 7910ffc0
 import { useOnboardingState } from '../hooks/useOnboardingState';
 import {
   transformOnboardingToProfilePayload,
@@ -64,6 +61,7 @@
   const [clubInput, setClubInput] = useState('');
   const [showInterestInput, setShowInterestInput] = useState(false);
   const [interestInput, setInterestInput] = useState('');
+  const [showMajorSheet, setShowMajorSheet] = useState(false);
 
   if (!isLoaded) {
     return null; // Wait for AsyncStorage to load
@@ -364,120 +362,88 @@
         );
 
       case 6:
-        return (
-          <View style={styles.stepContainer}>
-            <OnboardingTitle title="What's your college and area of study?" />
-            <Button
-              title={data.school || 'Select college'}
-              onPress={() => setShowSchoolSheet(true)}
-              variant="secondary"
-              fullWidth
-              dropdown
-              iconRight={ChevronDown}
-            />
-<<<<<<< HEAD
-            <View style={styles.majorContainer}>
-              {data.major.map((major, index) => (
-                <View key={index} style={styles.majorTag}>
-                  <AppText variant="body">{major}</AppText>
-                  <Button
-                    title="×"
-                    onPress={() => removeMajor(index)}
-                    variant="secondary"
-                  />
-                </View>
-              ))}
-              <SearchableDropdown
-                options={ALL_MAJORS}
-                value=""
-                onSelect={(selectedMajor) => {
-                  if (!data.major.includes(selectedMajor)) {
-                    updateField('major', [...data.major, selectedMajor]);
-                  }
-                }}
-                placeholder="Search for your major"
-                label="Add Major"
-                allowOther={true}
+  return (
+    <View style={styles.stepContainer}>
+      <OnboardingTitle title="What's your college and area of study?" />
+      <Button
+        title={data.school || 'Select college'}
+        onPress={() => setShowSchoolSheet(true)}
+        variant="secondary"
+        fullWidth
+        dropdown
+        iconRight={ChevronDown}
+      />
+      
+      <ListItemWrapper>
+        {data.major.length > 0 && (
+          <View style={styles.majorTags}>
+            {data.major.map((major, index) => (
+              <Tag
+                key={major}
+                variant="white"
+                label={major}
+                dismissible
+                onDismiss={() => removeMajor(index)}
               />
-            </View>
-=======
-
-            <ListItemWrapper>
-              {data.major.length > 0 && (
-                <View style={styles.majorTags}>
-                  {data.major.map((major, index) => (
-                    <Tag
-                      key={major}
-                      variant="white"
-                      label={major}
-                      dismissible
-                      onDismiss={() => removeMajor(index)}
-                    />
-                  ))}
-                </View>
-              )}
-
-              <Button
-                title="Add field of study"
-                iconLeft={Plus}
-                onPress={() => setShowMajorInput(true)}
-                variant="secondary"
-                noRound
-              />
-            </ListItemWrapper>
->>>>>>> 7910ffc0
-
-            <Sheet
-              visible={showSchoolSheet}
-              onDismiss={() => setShowSchoolSheet(false)}
-              title="Select your college"
-              height={500}
-            >
-              <ListItemWrapper>
-                {CORNELL_SCHOOLS.map((school) => (
-                  <ListItem
-                    key={school}
-                    title={school}
-                    selected={data.school === school}
-                    onPress={() => {
-                      updateField('school', school);
-                      setShowSchoolSheet(false);
-                    }}
-                    right={
-                      data.school === school ? (
-                        <Check size={16} color={AppColors.backgroundDefault} />
-                      ) : null
-                    }
-                  />
-                ))}
-              </ListItemWrapper>
-            </Sheet>
-
-            <Sheet
-              visible={showMajorInput}
-              onDismiss={() => {
-                setShowMajorInput(false);
-                setMajorInput('');
+            ))}
+          </View>
+        )}
+        <Button
+          title="Add field of study"
+          iconLeft={Plus}
+          onPress={() => setShowMajorSheet(true)}
+          variant="secondary"
+          noRound
+        />
+      </ListItemWrapper>
+      
+      <Sheet
+        visible={showSchoolSheet}
+        onDismiss={() => setShowSchoolSheet(false)}
+        title="Select your college"
+        height={500}
+      >
+        <ListItemWrapper>
+          {CORNELL_SCHOOLS.map((school) => (
+            <ListItem
+              key={school}
+              title={school}
+              selected={data.school === school}
+              onPress={() => {
+                updateField('school', school);
+                setShowSchoolSheet(false);
               }}
-              title="Add field of study"
-              height={256}
-            >
-              <View style={styles.majorSheetContent}>
-                <AppInput
-                  placeholder="Enter major or minor"
-                  value={majorInput}
-                  onChangeText={setMajorInput}
-                />
-                <Button
-                  title="Add"
-                  onPress={addMajor}
-                  variant="primary"
-                  fullWidth
-                />
-              </View>
-            </Sheet>
-          </View>
-        );
+              right={
+                data.school === school ? (
+                  <Check size={16} color={AppColors.backgroundDefault} />
+                ) : null
+              }
+            />
+          ))}
+        </ListItemWrapper>
+      </Sheet>
+      
+      <Sheet
+        visible={showMajorSheet}
+        onDismiss={() => setShowMajorSheet(false)}
+        title="Add field of study"
+        height="80%"
+      >
+        <SearchableDropdown
+          options={ALL_MAJORS}
+          value=""
+          onSelect={(selectedMajor) => {
+            if (!data.major.includes(selectedMajor)) {
+              updateField('major', [...data.major, selectedMajor]);
+            }
+            setShowMajorSheet(false);
+          }}
+          placeholder="Search for your major"
+          allowOther={true}
+        />
+      </Sheet>
+    </View>
+  );
 
       case 7:
         return (
