// _layout.tsx
import AsyncStorage from '@react-native-async-storage/async-storage';
import type { FirebaseAuthTypes } from '@react-native-firebase/auth';
import auth from '@react-native-firebase/auth';
import * as Linking from 'expo-linking';
import { Stack, useRouter, useSegments } from 'expo-router';
import { useEffect, useState } from 'react';
<<<<<<< HEAD
import { ActivityIndicator, Alert, View } from 'react-native';
import { APIError } from './api/apiClient';
import { onAuthStateChanged, signInWithEmailLink } from './api/authService';
import { getCurrentUserProfile } from './api/profileApi';
import { WEB_APP_URL } from './config';
import { ThemeProvider, useThemeAware } from './contexts/ThemeContext';
=======
import { Alert, View } from 'react-native';
import { APIError } from './api/apiClient';
import { onAuthStateChanged } from './api/authService';
import { getCurrentUserProfile } from './api/profileApi';
import OnboardingVideo, {
  hasShownOnboardingVideo,
  markOnboardingVideoAsShown,
} from './components/onboarding/OnboardingVideo';
import LoadingSpinner from './components/ui/LoadingSpinner';
import { ThemeProvider, useThemeAware } from './contexts/ThemeContext';
import { ToastProvider } from './contexts/ToastContext';
>>>>>>> 1e036a21

/**
 * Token Refresh Configuration
 * Automatically refreshes Firebase ID tokens every 45 minutes
 * to ensure authentication remains valid
 */
const TOKEN_REFRESH_INTERVAL_MS = 45 * 60 * 1000; // 45 minutes

/**
 * Profile Cache Configuration
 * Cache profile data to handle rate limiting and network errors gracefully
 */
const PROFILE_CACHE_KEY = '@profile_cache';
const PROFILE_CACHE_DURATION_MS = 5 * 60 * 1000; // 5 minutes

interface CachedProfile {
  data: any;
  timestamp: number;
}

function RootNavigator() {
  useThemeAware(); // This makes all screens theme-aware
  const [initializing, setInitializing] = useState(true);
  const [user, setUser] = useState<FirebaseAuthTypes.User | null>(null);
  const [showOnboarding, setShowOnboarding] = useState(false);
  const router = useRouter();
  const segments = useSegments();

  const handleAuthStateChanged = (user: FirebaseAuthTypes.User | null) => {
    console.log('Auth state changed:', user?.email || 'No user');
    setUser(user);
    if (initializing) setInitializing(false);
  };

  useEffect(() => {
    const unsubscribe = onAuthStateChanged(handleAuthStateChanged);
    return unsubscribe;
  }, []);

<<<<<<< HEAD
  // Handle passwordless email link sign-in
  useEffect(() => {
    const handleDeepLink = async (event: { url: string }) => {
      const url = event.url;
      console.log('Deep link received:', url);

      // Parse the URL to check if it contains Firebase auth parameters to create an account.
      const parsedUrl = Linking.parse(url);
      const { apiKey, oobCode, mode, email } = parsedUrl.queryParams || {};

      if (apiKey && oobCode) {
        try {
          console.log('Processing passwordless sign-in from deep link...');

          const params = new URLSearchParams({
            apiKey: apiKey as string,
            oobCode: oobCode as string,
            mode: (mode as string) || 'signIn',
          });

          if (email) {
            params.append('email', email as string);
          }

          const firebaseEmailLink = `${WEB_APP_URL}/auth-redirect?${params.toString()}`;
          console.log('Reconstructed Firebase email link');

          await signInWithEmailLink(firebaseEmailLink, email as string | undefined);
          Alert.alert(
            'Success',
            'You have been signed in successfully!',
            [{ text: 'OK' }]
          );
        } catch (error) {
          console.error('Passwordless sign-in error:', error);
          Alert.alert(
            'Sign In Failed',
            error instanceof Error ? error.message : 'Failed to sign in with email link'
          );
        }
      }
    };

    Linking.getInitialURL().then((url) => {
      if (url) {
        handleDeepLink({ url });
      }
    });

    const subscription = Linking.addEventListener('url', handleDeepLink);

    return () => {
      subscription.remove();
    };
=======
  // Check if onboarding video should be shown on first launch
  useEffect(() => {
    const checkOnboarding = async () => {
      const hasShown = await hasShownOnboardingVideo();
      if (!hasShown) {
        setShowOnboarding(true);
      }
    };
    checkOnboarding();
>>>>>>> 1e036a21
  }, []);

  // Automatic token refresh to maintain authentication
  useEffect(() => {
    if (!user) return;

    const refreshToken = async () => {
      try {
        const currentUser = auth().currentUser;
        if (currentUser) {
          await currentUser.getIdToken(true); // Force refresh
          console.log('🔄 Token refreshed successfully');
        }
      } catch (error) {
        console.error('❌ Token refresh failed:', error);
      }
    };

    // Set up periodic refresh
    const intervalId = setInterval(refreshToken, TOKEN_REFRESH_INTERVAL_MS);

    // Cleanup on unmount or user sign out
    return () => clearInterval(intervalId);
  }, [user]);

  useEffect(() => {
    if (initializing) return;

    const inAuthGroup = segments[0] === '(auth)';

    /**
     * Get cached profile data if available and fresh
     */
    const getCachedProfile = async (): Promise<any | null> => {
      try {
        const cachedData = await AsyncStorage.getItem(PROFILE_CACHE_KEY);
        if (!cachedData) return null;

        const cached: CachedProfile = JSON.parse(cachedData);
        const age = Date.now() - cached.timestamp;

        if (age < PROFILE_CACHE_DURATION_MS) {
          console.log('📦 Using cached profile (age: ${age}ms)');
          return cached.data;
        }

        console.log('🗑️  Cache expired, fetching fresh profile');
        return null;
      } catch (error) {
        console.error('Error reading profile cache:', error);
        return null;
      }
    };

    /**
     * Save profile to cache
     */
    const cacheProfile = async (profile: any): Promise<void> => {
      try {
        const cached: CachedProfile = {
          data: profile,
          timestamp: Date.now(),
        };
        await AsyncStorage.setItem(PROFILE_CACHE_KEY, JSON.stringify(cached));
        console.log('💾 Profile cached successfully');
      } catch (error) {
        console.error('Error caching profile:', error);
      }
    };

    const checkAndRedirect = async () => {
      console.log('=== AUTH CHECK ===');
      console.log('User:', user?.email || 'No user');
      console.log('inAuthGroup:', inAuthGroup);
      console.log('segments:', segments);
      console.log('Full path:', segments.join('/'));

      if (user && !inAuthGroup) {
        // User is signed in but not in auth group
        // Check if user has a profile to determine where to redirect
        try {
          const profile = await getCurrentUserProfile();

          if (profile) {
            // User has a complete profile, go to tabs
            console.log('✅ Redirecting to tabs - user has profile');
            await cacheProfile(profile); // Cache successful fetch
            router.replace('/(auth)/(tabs)');
          } else {
            // User doesn't have a profile yet, go to create profile
            console.log('✅ Redirecting to create-profile - no profile found');
            router.replace('/(auth)/create-profile');
          }
        } catch (error: any) {
          console.error('Error checking profile:', error);

          // Differentiated error handling based on error type
          if (error instanceof APIError) {
            if (error.status === 429) {
              // Rate limited - check cache and stay in place
              console.log('⚠️  Rate limited - checking cache');
              const cachedProfile = await getCachedProfile();

              if (cachedProfile) {
                // Have cached profile, redirect to tabs
                console.log('✅ Using cached profile - redirecting to tabs');
                router.replace('/(auth)/(tabs)');
              } else {
                // No cache - show alert but don't redirect
                console.log('❌ Rate limited with no cache - showing alert');
                Alert.alert(
                  'Too Many Requests',
                  "Please wait a moment before trying again. We're experiencing high traffic.",
                  [{ text: 'OK' }]
                );
              }
            } else if (error.status >= 500 && error.status < 600) {
              // Server error - check cache
              console.log('⚠️  Server error - checking cache');
              const cachedProfile = await getCachedProfile();

              if (cachedProfile) {
                console.log('✅ Using cached profile - redirecting to tabs');
                router.replace('/(auth)/(tabs)');
              } else {
                console.log('❌ Server error with no cache - showing alert');
                Alert.alert(
                  'Server Error',
                  'Unable to load your profile. Please try again later.',
                  [{ text: 'OK' }]
                );
              }
            } else if (error.status === 404) {
              // Profile not found - redirect to create profile
              console.log(
                '✅ Redirecting to create-profile - 404 profile not found'
              );
              router.replace('/(auth)/create-profile');
            } else {
              // Other API errors - likely profile doesn't exist
              console.log('✅ Redirecting to create-profile - other API error');
              router.replace('/(auth)/create-profile');
            }
          } else {
            // Network or other errors - check cache
            console.log('⚠️  Network/unknown error - checking cache');
            const cachedProfile = await getCachedProfile();

            if (cachedProfile) {
              console.log('✅ Using cached profile - redirecting to tabs');
              router.replace('/(auth)/(tabs)');
            } else {
              console.log(
                '⚠️  No cached profile available - defaulting to create-profile'
              );
              Alert.alert(
                'Connection Error',
                'Unable to verify your profile. Please check your internet connection.',
                [
                  {
                    text: 'Retry',
                    onPress: () => checkAndRedirect(),
                  },
                  {
                    text: 'Continue',
                    onPress: () => router.replace('/(auth)/create-profile'),
                  },
                ]
              );
            }
          }
        }
      } else if (!user && inAuthGroup) {
        // User is not signed in but in auth group, redirect to login
        console.log('✅ Redirecting to root - no user but in auth group');
        router.replace('/');
      } else if (!user && !inAuthGroup) {
        console.log(
          'ℹ️  No user and not in auth group - staying at current location'
        );
      } else {
        console.log(
          'ℹ️  User authenticated and in auth group - no action needed'
        );
      }
      console.log('=== END AUTH CHECK ===\n');
    };

    checkAndRedirect();
  }, [user, initializing]);

  const handleOnboardingFinish = async () => {
    await markOnboardingVideoAsShown();
    setShowOnboarding(false);
  };

  if (initializing) {
    return (
      <View style={styles.loadingContainer}>
        <LoadingSpinner />
      </View>
    );
  }

  return (
    <>
      <Stack>
        <Stack.Screen name="index" options={{ title: 'Login' }} />
        <Stack.Screen name="(auth)" options={{ headerShown: false }} />
        <Stack.Screen
          name="home"
          options={{
            headerShown: false,
          }}
        />
      </Stack>
      <OnboardingVideo
        visible={showOnboarding}
        onFinish={handleOnboardingFinish}
      />
    </>
  );
}

export default function RootLayout() {
  return (
    <ThemeProvider>
      <ToastProvider>
        <RootNavigator />
      </ToastProvider>
    </ThemeProvider>
  );
}

const styles = {
  loadingContainer: {
    alignItems: 'center' as const,
    justifyContent: 'center' as const,
    flex: 1,
  },
};<|MERGE_RESOLUTION|>--- conflicted
+++ resolved
@@ -5,18 +5,11 @@
 import * as Linking from 'expo-linking';
 import { Stack, useRouter, useSegments } from 'expo-router';
 import { useEffect, useState } from 'react';
-<<<<<<< HEAD
-import { ActivityIndicator, Alert, View } from 'react-native';
+import { Alert, View } from 'react-native';
 import { APIError } from './api/apiClient';
 import { onAuthStateChanged, signInWithEmailLink } from './api/authService';
 import { getCurrentUserProfile } from './api/profileApi';
 import { WEB_APP_URL } from './config';
-import { ThemeProvider, useThemeAware } from './contexts/ThemeContext';
-=======
-import { Alert, View } from 'react-native';
-import { APIError } from './api/apiClient';
-import { onAuthStateChanged } from './api/authService';
-import { getCurrentUserProfile } from './api/profileApi';
 import OnboardingVideo, {
   hasShownOnboardingVideo,
   markOnboardingVideoAsShown,
@@ -24,7 +17,6 @@
 import LoadingSpinner from './components/ui/LoadingSpinner';
 import { ThemeProvider, useThemeAware } from './contexts/ThemeContext';
 import { ToastProvider } from './contexts/ToastContext';
->>>>>>> 1e036a21
 
 /**
  * Token Refresh Configuration
@@ -64,7 +56,6 @@
     return unsubscribe;
   }, []);
 
-<<<<<<< HEAD
   // Handle passwordless email link sign-in
   useEffect(() => {
     const handleDeepLink = async (event: { url: string }) => {
@@ -119,7 +110,8 @@
     return () => {
       subscription.remove();
     };
-=======
+  }, []);
+
   // Check if onboarding video should be shown on first launch
   useEffect(() => {
     const checkOnboarding = async () => {
@@ -129,7 +121,6 @@
       }
     };
     checkOnboarding();
->>>>>>> 1e036a21
   }, []);
 
   // Automatic token refresh to maintain authentication
