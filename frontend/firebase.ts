--- conflicted
+++ resolved
@@ -9,22 +9,12 @@
 // Your web app's Firebase configuration
 // For Firebase JS SDK v7.20.0 and later, measurementId is optional
 const firebaseConfig = {
-<<<<<<< HEAD
   apiKey: "AIzaSyCHV7mKBF3GqU_WxLIJeBaSPMear3t9oBs",
   authDomain: "redi-1c25e.firebaseapp.com",
   projectId: "redi-1c25e",
   storageBucket: "redi-1c25e.firebasestorage.app",
   messagingSenderId: "272234540869",
   appId: "1:272234540869:web:d39079c3a5cd5381fc182c"
-=======
-  apiKey: 'AIzaSyBYPE7SEA7Mj161lGtIl2iotJg7VvmmpAU',
-  authDomain: 'redi-fb4ea.firebaseapp.com',
-  projectId: 'redi-fb4ea',
-  storageBucket: 'redi-fb4ea.firebasestorage.app',
-  messagingSenderId: '827839734794',
-  appId: '1:827839734794:web:ed5e0c0301b9b25b82ebf3',
-  measurementId: 'G-5VS50PFWGZ',
->>>>>>> 07c94be2
 };
 
 // Initialize Firebase
