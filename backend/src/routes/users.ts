import express, { Response } from 'express';
<<<<<<< HEAD
=======
import admin from 'firebase-admin';
>>>>>>> 1e036a21
import { FieldValue } from 'firebase-admin/firestore';
import { bucket, db } from '../../firebaseAdmin';
import { FirestoreDoc, UserDoc, UserDocWrite, UserResponse } from '../../types';
<<<<<<< HEAD
import { requireAdmin } from '../middleware/adminAuth';
=======
import { AdminRequest, requireAdmin } from '../middleware/adminAuth';
>>>>>>> 1e036a21
import { AuthenticatedRequest, authenticateUser } from '../middleware/auth';
import {
  authenticationRateLimit
} from '../middleware/rateLimiting';
import { validate, validateUserCreation } from '../middleware/validation';

const router = express.Router();

const validateCornellEmailAndExtractNetid = (
  email: string
): { isValid: boolean; netid?: string } => {
  const emailRegex = /^([a-zA-Z0-9]+)@cornell\.edu$/;
  const match = email.match(emailRegex);

  if (match) {
    return { isValid: true, netid: match[1] };
  }

  return { isValid: false };
};

const userDocToResponse = (doc: FirestoreDoc<UserDoc>): UserResponse => ({
  netid: doc.netid,
  createdAt:
    doc.createdAt instanceof Date
      ? doc.createdAt.toISOString()
      : doc.createdAt.toDate().toISOString(),
});

// GET all users (admin-only endpoint)
<<<<<<< HEAD
router.get('/api/users', requireAdmin, async (_req, res) => {
=======
router.get('/api/users', requireAdmin, async (req: AdminRequest, res: Response) => {
>>>>>>> 1e036a21
  try {
    const snapshot = await db.collection('users').get();
    const users: UserResponse[] = snapshot.docs.map((doc) =>
      userDocToResponse({ id: doc.id, ...(doc.data() as UserDoc) })
    );
    res.status(200).json(users);
  } catch (error) {
    console.error('Error fetching users:', error);
    res.status(500).json({ error: 'Failed to fetch users' });
  }
});

// GET user by netid (admin-only or own user)
router.get(
  '/api/users/:netid',
  authenticateUser,
  async (req: AuthenticatedRequest, res) => {
    try {
      const { netid } = req.params;

      // Get authenticated user's netid
      const userSnapshot = await db
        .collection('users')
        .where('firebaseUid', '==', req.user!.uid)
        .get();

      if (userSnapshot.empty) {
        return res.status(404).json({ error: 'Authenticated user not found' });
      }

      const authenticatedNetid = userSnapshot.docs[0].data().netid;

      // Only allow users to view their own data, unless they're admin
      if (netid !== authenticatedNetid) {
        // Check if user is admin
        const adminDoc = await db.collection('admins').doc(req.user!.uid).get();
        if (!adminDoc.exists) {
          return res
            .status(403)
            .json({ error: 'Unauthorized: Can only view own user data' });
        }
      }

      const snapshot = await db
        .collection('users')
        .where('netid', '==', netid)
        .get();

      if (snapshot.empty) {
        return res.status(404).json({ error: 'User not found' });
      }

      const doc = snapshot.docs[0];
      const user = userDocToResponse({
        id: doc.id,
        ...(doc.data() as UserDoc),
      });
      res.status(200).json(user);
    } catch (error) {
      console.error('Error fetching user:', error);
      res.status(500).json({ error: 'Failed to fetch user' });
    }
  }
);

// POST create new user from Firebase Auth
router.post(
  '/api/users/firebase-create',
  authenticationRateLimit,
  authenticateUser,
  validateUserCreation,
  validate,
<<<<<<< HEAD
  async (req: AuthenticatedRequest, res: Response) => {
=======
  async (req: AuthenticatedRequest, res: express.Response) => {
>>>>>>> 1e036a21
    try {
      console.log('Creating user from auth:', req.body);

      // Use authenticated user's email and uid from token
      const email = req.user!.email;
      const firebaseUid = req.user!.uid;

      if (!email || !firebaseUid) {
        return res
          .status(400)
          .json({ error: 'Authentication token missing required fields' });
      }

      const { isValid, netid } = validateCornellEmailAndExtractNetid(email);
      if (!isValid) {
        return res
          .status(400)
          .json({ error: 'Only Cornell emails (@cornell.edu) are allowed' });
      }

      // If user exists, return their info
      const existingUser = await db
        .collection('users')
        .where('netid', '==', netid)
        .get();
      if (!existingUser.empty) {
        const doc = existingUser.docs[0];
        const user = userDocToResponse({
          id: doc.id,
          ...(doc.data() as UserDoc),
        });
        return res.status(200).json({
          message: 'User already exists',
          user,
        });
      }

      if (!netid) {
        return res.status(400).json({ error: 'Invalid email format' });
      }

      // Create user document
      const userDoc: UserDocWrite = {
        netid,
        email,
        firebaseUid,
        createdAt: FieldValue.serverTimestamp(),
      };

      const docRef = await db.collection('users').add(userDoc);
      res.status(201).json({
        id: docRef.id,
        netid,
        email,
        message: 'User created successfully',
      });
    } catch (error) {
      console.error('Error creating user:', error);
      res.status(500).json({ error: 'Failed to create user' });
    }
  }
);

// POST login with Firebase verification
router.post(
  '/api/users/firebase-login',
  authenticationRateLimit,
  authenticateUser,
  async (req: AuthenticatedRequest, res) => {
    try {
      // Use authenticated user's email and uid from verified token
      const email = req.user!.email;
      const firebaseUid = req.user!.uid;

      if (!email || !firebaseUid) {
        return res
          .status(400)
          .json({ error: 'Authentication token missing required fields' });
      }

      // Validate Cornell email
      const { isValid, netid } = validateCornellEmailAndExtractNetid(email);
      if (!isValid || !netid) {
        return res
          .status(400)
          .json({ error: 'Only Cornell emails (@cornell.edu) are allowed' });
      }

      const snapshot = await db
        .collection('users')
        .where('netid', '==', netid)
        .where('firebaseUid', '==', firebaseUid)
        .get();

      if (snapshot.empty) {
        return res
          .status(401)
          .json({ error: 'User not found or invalid credentials' });
      }

      const doc = snapshot.docs[0];
      const user = userDocToResponse({
        id: doc.id,
        ...(doc.data() as UserDoc),
      });

      res.status(200).json({
        message: 'Login successful',
        user,
      });
    } catch (error) {
      console.error('Error during login:', error);
      res.status(500).json({ error: 'Login failed' });
    }
  }
);

// DELETE user by netid (own account only, or admin override)
router.delete(
  '/api/users/:netid',
  authenticateUser,
  async (req: AuthenticatedRequest, res) => {
    try {
      const { netid } = req.params;

      // Get authenticated user's netid
      const userSnapshot = await db
        .collection('users')
        .where('firebaseUid', '==', req.user!.uid)
        .get();

      if (userSnapshot.empty) {
        return res.status(404).json({ error: 'Authenticated user not found' });
      }

      const authenticatedNetid = userSnapshot.docs[0].data().netid;

      // Verify user is deleting their own account or is admin
      if (netid !== authenticatedNetid) {
        // Check if user is admin
        const adminDoc = await db.collection('admins').doc(req.user!.uid).get();
        if (!adminDoc.exists) {
          return res.status(403).json({
            error: 'Unauthorized: Can only delete own account',
          });
        }
      }

      const snapshot = await db
        .collection('users')
        .where('netid', '==', netid)
        .get();

      if (snapshot.empty) {
        return res.status(404).json({ error: 'User not found' });
      }

      const doc = snapshot.docs[0];
      await doc.ref.delete();

      const profileSnapshot = await db
        .collection('profiles')
        .where('netid', '==', netid)
        .get();
      if (!profileSnapshot.empty) {
        const profileDoc = profileSnapshot.docs[0];
        await profileDoc.ref.delete();
      }

      const firebaseUid = doc.data().firebaseUid;

      try {
        await admin.auth().deleteUser(firebaseUid);
        console.log(`Deleted Firebase Auth user: ${firebaseUid}`);
      } catch (error) {
        console.error(`Error deleting Firebase Auth user ${firebaseUid}:`, error);
        throw new Error('Failed to delete Firebase Authentication user');
      }

      const conversationsSnapshot = await db
        .collection('conversations')
        .where('participantIds', 'array-contains', firebaseUid)
        .get();

      let batch = db.batch();
      conversationsSnapshot.docs.forEach((conversationDoc) => {
        const updatePath = `participants.${firebaseUid}.deleted`;
        batch.update(conversationDoc.ref, {
          [updatePath]: true,
        });
      });
      await batch.commit();

      console.log(`Deleting all data for user: ${netid}`);

      const preferencesSnapshot = await db
        .collection('preferences')
        .where('netid', '==', netid)
        .get();
      batch = db.batch();
      preferencesSnapshot.docs.forEach((doc) => {
        batch.delete(doc.ref);
      });
      await batch.commit();
      console.log(`Deleted ${preferencesSnapshot.size} preference documents`);

      const answersSnapshot = await db
        .collection('weeklyPromptAnswers')
        .where('netid', '==', netid)
        .get();
      batch = db.batch();
      answersSnapshot.docs.forEach((doc) => {
        batch.delete(doc.ref);
      });
      await batch.commit();
      console.log(`Deleted ${answersSnapshot.size} prompt answer documents`);

      const matchesSnapshot = await db
        .collection('weeklyMatches')
        .where('netid', '==', netid)
        .get();
      batch = db.batch();
      matchesSnapshot.docs.forEach((doc) => {
        batch.delete(doc.ref);
      });
      await batch.commit();
      console.log(`Deleted ${matchesSnapshot.size} match documents`);

      const allMatchesSnapshot = await db.collection('weeklyMatches').get();
      batch = db.batch();
      let updatedMatchCount = 0;
      allMatchesSnapshot.docs.forEach((matchDoc) => {
        const matchData = matchDoc.data();
        if (
          matchData.matches &&
          Array.isArray(matchData.matches) &&
          matchData.matches.includes(netid)
        ) {
          const indices = matchData.matches
            .map((m: string, i: number) => (m === netid ? i : -1))
            .filter((i: number) => i !== -1);

          if (indices.length > 0) {
            const updatedMatches = [...matchData.matches];
            indices.forEach((index: number) => {
              updatedMatches[index] = null;
            });
            batch.update(matchDoc.ref, { matches: updatedMatches });
            updatedMatchCount++;
          }
        }
      });
      await batch.commit();
      console.log(
        `Updated ${updatedMatchCount} match documents to remove user references`
      );

      const sentNudgesSnapshot = await db
        .collection('nudges')
        .where('fromNetid', '==', netid)
        .get();
      const receivedNudgesSnapshot = await db
        .collection('nudges')
        .where('toNetid', '==', netid)
        .get();
      batch = db.batch();
      sentNudgesSnapshot.docs.forEach((doc) => {
        batch.delete(doc.ref);
      });
      receivedNudgesSnapshot.docs.forEach((doc) => {
        batch.delete(doc.ref);
      });
      await batch.commit();
      console.log(
        `Deleted ${sentNudgesSnapshot.size + receivedNudgesSnapshot.size} nudge documents`
      );

      const notificationsSnapshot = await db
        .collection('notifications')
        .where('netid', '==', netid)
        .get();
      batch = db.batch();
      notificationsSnapshot.docs.forEach((doc) => {
        batch.delete(doc.ref);
      });
      await batch.commit();
      console.log(`Deleted ${notificationsSnapshot.size} notification documents`);

      const blockedByUserSnapshot = await db
        .collection('blockedUsers')
        .where('blockerNetid', '==', netid)
        .get();
      batch = db.batch();
      blockedByUserSnapshot.docs.forEach((doc) => {
        batch.delete(doc.ref);
      });
      await batch.commit();
      console.log(
        `Deleted ${blockedByUserSnapshot.size} blocked user documents (users blocked by deleted account)`
      );

      if (!profileSnapshot.empty) {
        const profileData = profileSnapshot.docs[0].data();
        if (profileData.pictures && Array.isArray(profileData.pictures)) {
          const deletePromises = profileData.pictures.map(
            async (pictureUrl: string) => {
              try {
                // URL format: https://firebasestorage.googleapis.com/v0/b/{bucket}/o/{path}?...
                const urlPattern = /\/o\/(.+?)(\?|$)/;
                const match = pictureUrl.match(urlPattern);
                if (match) {
                  const filePath = decodeURIComponent(match[1]);
                  await bucket.file(filePath).delete();
                  console.log(`Deleted image: ${filePath}`);
                }
              } catch (error) {
                console.error(`Error deleting image ${pictureUrl}:`, error);
              }
            }
          );
          await Promise.all(deletePromises);
          console.log(`Deleted ${profileData.pictures.length} profile images`);
        }
      }

      console.log(`Successfully deleted all data for user: ${netid}`);

      res
        .status(200)
        .json({ message: 'User and all associated data deleted successfully' });
    } catch (error) {
      console.error('Error deleting user:', error);
      res.status(500).json({ error: 'Failed to delete user' });
    }
  }
);

export default router;<|MERGE_RESOLUTION|>--- conflicted
+++ resolved
@@ -1,16 +1,9 @@
 import express, { Response } from 'express';
-<<<<<<< HEAD
-=======
 import admin from 'firebase-admin';
->>>>>>> 1e036a21
 import { FieldValue } from 'firebase-admin/firestore';
 import { bucket, db } from '../../firebaseAdmin';
 import { FirestoreDoc, UserDoc, UserDocWrite, UserResponse } from '../../types';
-<<<<<<< HEAD
-import { requireAdmin } from '../middleware/adminAuth';
-=======
 import { AdminRequest, requireAdmin } from '../middleware/adminAuth';
->>>>>>> 1e036a21
 import { AuthenticatedRequest, authenticateUser } from '../middleware/auth';
 import {
   authenticationRateLimit
@@ -41,11 +34,7 @@
 });
 
 // GET all users (admin-only endpoint)
-<<<<<<< HEAD
-router.get('/api/users', requireAdmin, async (_req, res) => {
-=======
 router.get('/api/users', requireAdmin, async (req: AdminRequest, res: Response) => {
->>>>>>> 1e036a21
   try {
     const snapshot = await db.collection('users').get();
     const users: UserResponse[] = snapshot.docs.map((doc) =>
@@ -118,11 +107,7 @@
   authenticateUser,
   validateUserCreation,
   validate,
-<<<<<<< HEAD
-  async (req: AuthenticatedRequest, res: Response) => {
-=======
   async (req: AuthenticatedRequest, res: express.Response) => {
->>>>>>> 1e036a21
     try {
       console.log('Creating user from auth:', req.body);
 
