--- conflicted
+++ resolved
@@ -19,7 +19,6 @@
 // GET the number of users signed up on the wait list
 router.get('/api/registered-count', async (req, res) => {
   try {
-<<<<<<< HEAD
     const doc = db.collection("stats").doc("global");
     const snapshot = await doc.get();
 
@@ -27,13 +26,6 @@
       // Create the stats document with initial count if it doesn't exist
       await doc.set({ userCount: 0 });
       return res.status(200).json({ userCount: 0 });
-=======
-    const docs = db.collection('stats').doc('global');
-    const snapshot = await docs.get();
-
-    if (!snapshot.exists) {
-      return res.status(404).json({ error: 'Stats doc not found' });
->>>>>>> 07c94be2
     }
 
     res.status(200).json(snapshot.data());
@@ -64,7 +56,6 @@
     }
     const docRef = await db.collection('landing-emails').add(data);
 
-<<<<<<< HEAD
     // Update or create the stats document
     const statsDoc = db.collection("stats").doc("global");
     try {
@@ -75,14 +66,6 @@
       // If document doesn't exist, create it with count 1
       await statsDoc.set({ userCount: 1 });
     }
-=======
-    await db
-      .collection('stats')
-      .doc('global')
-      .update({
-        userCount: admin.firestore.FieldValue.increment(1),
-      });
->>>>>>> 07c94be2
 
     res.status(201).json({ id: docRef.id });
   } catch (error) {
